--- conflicted
+++ resolved
@@ -106,13 +106,8 @@
      * @return PS::F64
      */
     PS::F64 getRSearch() const {
-<<<<<<< HEAD
-        return std::max(length + 2 * radius, lengthCollision + 2 * lengthCollision) * (1 + colBuf);
-        const double boundingSphereRad = 0.5 * std::max(length + 2 * radius, lengthCollision + 2 * radiusCollision);
-=======
         // return std::max(length + 2 * radius, lengthCollision + 2 * lengthCollision) * (1 + colBuf);
-        const double boundingSphereRad = .5* std::max(length + 2. * radius, lengthCollision + 2.*radiusCollision);
->>>>>>> 9ef3b279
+        const double boundingSphereRad = .5 * std::max(length + 2. * radius, lengthCollision + 2. * radiusCollision);
         const double searchRadius = boundingSphereRad + colBuf;
         return searchRadius;
     }
