--- conflicted
+++ resolved
@@ -65,18 +65,14 @@
 
     // the bound of BCQP. 0 for gammau, unbound for gammab.
     Teuchos::RCP<TV> lbRcp = solver.getLowerBound();
-<<<<<<< HEAD
-    lbRcp->scale(-std::numeric_limits<double>::max() / 10, *biFlagRcp); // 0 if biFlag=0, -infty if biFlag=1
-=======
+
     lbRcp->scale(-std::numeric_limits<double>::max() * .1, *biFlagRcp); // 0 if biFlag=0, -inf if biFlag=1
->>>>>>> 9ef3b279
     spdlog::debug("bound constructed");
 
     // solve
     IteHistory history;
     switch (solverChoice) {
     case 0:
-<<<<<<< HEAD
         solver.solveBBPGD(gammaRcp, res * (1.0 / dt), maxIte, history);
         break;
     case 1:
@@ -84,35 +80,17 @@
         break;
     default:
         solver.solveBBPGD(gammaRcp, res * (1.0 / dt), maxIte, history);
-=======
-        solver.solveBBPGD(gammaRcp, res * (1.0/ dt), maxIte, history);
-        break;
-    case 1:
-        solver.solveAPGD(gammaRcp, res * (1.0/ dt), maxIte, history);
-        break;
-    default:
-        solver.solveBBPGD(gammaRcp, res * (1.0/ dt), maxIte, history);
->>>>>>> 9ef3b279
         break;
     }
 
     for (auto it = history.begin(); it != history.end() - 1; it++) {
         auto &p = *it;
-<<<<<<< HEAD
         spdlog::debug("RECORD: BCQP history {:g}, {:g}, {:g}, {:g}, {:g}, {:g}", p[0], p[1], p[2], p[3], p[4] * dt,
-=======
-        spdlog::debug("RECORD: BCQP history {:g}, {:g}, {:g}, {:g}, {:g}, {:g}", p[0], p[1], p[2], p[3], p[4] * dt, 
->>>>>>> 9ef3b279
                       p[5]);
     }
 
     auto &p = history.back();
-<<<<<<< HEAD
     spdlog::info("RECORD: BCQP residue {:g}, {:g}, {:g}, {:g}, {:g}, {:g}", p[0], p[1], p[2], p[3], p[4] * dt, p[5]);
-=======
-    spdlog::info("RECORD: BCQP residue {:g}, {:g}, {:g}, {:g}, {:g}, {:g}", p[0], p[1], p[2], p[3], p[4] * dt, 
-                p[5]);
->>>>>>> 9ef3b279
 
     // calculate unilateral and bilateral vel/force with solution
     Teuchos::RCP<TCMAT> DMatRcp = MOpRcp->getDMat();
